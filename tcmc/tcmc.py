import tensorflow as tf
import numpy as np
from . import tensor_utils
from . import math
from . import matrix_exponential
from . import nwk_utils


class TCMCProbability(tf.keras.layers.Layer):
    
    
    def __bare_init(self,
                    model_shape,
                    should_train_lengths,
                    stationary_distribution_initializer,
                    rates_initializer,
                    generator_regularizer,
                    activity_regularizer,
                    sparse_rates,
<<<<<<< HEAD
                    num_positions, 
=======
                    normalize_expected_mutations,
>>>>>>> 91c30db2
                    **kwargs):
        
        super(TCMCProbability, self).__init__(
            activity_regularizer=tf.keras.regularizers.get(activity_regularizer), 
            **kwargs)
        
        self.model_shape = model_shape
        self._M = np.prod(self.model_shape)
        self.should_train_lengths = should_train_lengths
        self.stationary_distribution_initializer = tf.keras.initializers.get(stationary_distribution_initializer)
        self.rates_initializer = tf.keras.initializers.get(rates_initializer)
        self.generator_regularizer = tf.keras.regularizers.get(generator_regularizer)
<<<<<<< HEAD
        self.sparse_rates = sparse_rates
        self.num_positions = num_positions  
    
=======
        self.sparse_rates = sparse_rates 
        self.normalize_expected_mutations = normalize_expected_mutations
>>>>>>> 91c30db2

    def __init__(self,
                 model_shape,
                 forest,
                 should_train_lengths=False,
                 stationary_distribution_initializer=None,
                 rates_initializer=None,
                 generator_regularizer=None,
                 activity_regularizer=None,                 
                 sparse_rates=False,
<<<<<<< HEAD
                 num_positions=None,   
=======
                 normalize_expected_mutations=False,
>>>>>>> 91c30db2
                 **kwargs):
        
        if not 'dtype' in kwargs:
            kwargs['dtype'] = tf.float64
        
        self.__bare_init(model_shape,
                         should_train_lengths,
                         stationary_distribution_initializer,
                         rates_initializer,
                         generator_regularizer,
                         activity_regularizer,
                         sparse_rates,
<<<<<<< HEAD
                         num_positions,  
=======
                         normalize_expected_mutations,
>>>>>>> 91c30db2
                         **kwargs)
        self.__parse_forest(forest)
        
    def __parse_forest(self,forest):
        
        # read each newick file.
        # interpreted as a tree in a forest
        V_F = []
        E_F = []
        T_F = []
        
        for tree_nwk in forest:
            V, E, T = nwk_utils.nwk_read(tree_nwk,return_variable_configuration=False)
            V_F.append(V)
            E_F.append(E)
            T_F.append(T.tolist())
            
        
        # gather the structure of the forest in a presentation 
        # applicable for the algorithm
        leaves = [[v.name for v in V if v.name != None] for V in V_F]
        
        # number of trees in forest
        F = len(leaves)
        
        # number of leaves per tree
        n_F = [len(leaves[tree_id]) for tree_id in range(F)]
        
        # smallest number of leaves in the forest
        n = min(n_F)

        # complete information about the edges in the forest
        edges = [(v,w,i,T_F[i][j]) for i in range(F) for j,(v,w) in enumerate(E_F[i])]

        # calculate where to insert copy edges representing copying the information in a node
        copy_edges = [ (v,v,i,0.0) for i in range(F) for v in range(n, n_F[i]) ]
        
        # sort lexicographically
        edges = sorted(edges + copy_edges)

        # gather the lengths for the non-dummy edges
        lengths = [l for (v,w,tid,l) in edges if v != w]

        # strip the lengths from the edge data
        edges = [(v,w,tid) for (v,w,tid,l) in edges]
        
        self._leaves = leaves
        self._edges = edges
        self._initial_lengths = lengths

    def build(self, input_shape):

        s = input_shape[-1]
        self.alphabet_size = s
        M = np.prod(self.model_shape)
<<<<<<< HEAD
        k = 1 if self.num_positions == None else self.num_positions  

        rates_initializer = self.rates_initializer if self.rates_initializer != None else tf.initializers.RandomUniform(minval=-1, maxval=1)
        stationary_distribution_initializer = self.stationary_distribution_initializer \
            if self.stationary_distribution_initializer != None else tf.initializers.constant(1.0 / (np.sqrt(s) - 1))
=======
        
        rates_initializer = self.rates_initializer if self.rates_initializer != None else tf.initializers.RandomUniform(minval=-.1, maxval=0.1) # -1, 1
        stationary_distribution_initializer = self.stationary_distribution_initializer if self.stationary_distribution_initializer != None else tf.initializers.constant(1.0 / (np.sqrt(s) - 1))
>>>>>>> 91c30db2
        
        if not self.sparse_rates:
            # The parameters that we want to learn
            self.R_inv = self.add_weight(shape = (M, k, int(s*(s-1)/2)), name = "R_inv", dtype = tf.float64,
                                         initializer = rates_initializer)
        else:
            # currently for dna (4) and amino acids (20) alphabets only
            max_tuple_length = 10
            min_tuple_length = 2
            nuc_s = [4 ** i for i in range(min_tuple_length, max_tuple_length)]
            amino_s = [20 ** i for i in range(min_tuple_length, max_tuple_length)]
            if s in nuc_s:
                tuple_length = nuc_s.index(s) + min_tuple_length
                u = 4
            elif s in amino_s:
                tuple_length = amino_s.index(s) + min_tuple_length
                u = 20
            else:
                raise ValueError(f"Currently we support dna (4) and amino acids (20) alphabets only for the sparse rates parameter. This means, that\
 your input alphabet size s (s={s}) must be 4**t (dna) or 20**t (amino acids) for tuple length t with {max_tuple_length} >= t >= {min_tuple_length}.")

            self.R_inv = self.add_weight(shape = (M, k, int((u-1)*tuple_length*s/2)), name = "R_inv", dtype = tf.float64,
                                         initializer = rates_initializer)
            
        # we use the inverse of stereographic projection to get a probability vector
        #kernel_init = tf.initializers.constant(1.0 / (np.sqrt(s) - 1)) # this initializes pi with uniform distribution
        self.pi_inv = self.add_weight(shape=(M, k, s-1), name = "pi_inv", dtype = tf.float64,
                                      initializer = stationary_distribution_initializer)
        
        self.lengths = self.add_weight(shape=(len(self._initial_lengths),), name='lengths', dtype=tf.float64,
                                      initializer = tf.constant_initializer(value=self._initial_lengths),
                                      trainable=self.should_train_lengths)
        # scaling: model specific mutation rates
        # not used anymore, use normalize_expected_mutations=False instead
        # self.rho = self.add_weight(shape = M, name = "rho", dtype = tf.float64, initializer = tf.initializers.constant(1.0))






    @tf.function(input_signature=(
        tf.TensorSpec(shape=[None,None,None], dtype=tf.float64, name='leaf_configuration'),  # shape = (B,N,s)
        tf.TensorSpec(shape=[None,], dtype=tf.int32, name='tree_indices'),
    ))
    def call(self, leaf_configuration, tree_indices):
        # define local variable names
        s = self.alphabet_size
        M = np.prod(self.model_shape)
        k = 1 if self.num_positions == None else self.num_positions 
        
        with tf.name_scope("batch_size"):
            B = tf.shape(leaf_configuration)[0]

        # gather some characteristic numbers of the forest
        
        # number of trees
        F = len(self._leaves)
        
        # number of leaves per tree
        n_F = [len(t) for t in self._leaves]
        
        # number of nodes per tree
        num_nodes = [max([v for (v,w,i) in self._edges if i==tid])+1 for tid in range(F)]
        
        # max and min number of leaves
        N = max(n_F)
        n = min(n_F)
        
        # max number of nodes in a tree
        max_nodes = max(num_nodes)
        

        # indices of the edges originating from a given node-id
        edge_indices_by_node_index = {v:[] for (v,w,i) in self._edges}
        for idx, (v,w,i) in enumerate(self._edges):
             edge_indices_by_node_index[v].append(idx)

                
        # indicies of non-copy edges
        length_indices = [[i] for i,(v,w,tid) in enumerate(self._edges) if v != w]
        
        # collect the weights:
        # gather lengths for each edge
        with tf.name_scope("lengths"):
            lengths = tf.scatter_nd(length_indices, self.lengths, shape=(len(self._edges),),)
        
        pi_inv = self.pi_inv
        R_inv = self.R_inv

        with tf.name_scope("pi"):
            # map `pi_inv` to a probability vector: stationary_propabilities
            # the following line became necessary with TensorFlow 2.16.1
            # as pi_inv was a KerasVariable and an implicit numpy conversion
            # was leading to an error
            pi_inv_tensor = tf.convert_to_tensor(pi_inv)
            pi = tf.math.square(math.inv_stereographic_projection(pi_inv_tensor)) # pi sums up to 1

        with tf.name_scope("R"):
            # map real numbers to positve real numbers
            R = tf.math.exp(R_inv)

        # construct the transition rate matrices
        with tf.name_scope("Q"):
            Q = math.generator(R, pi, should_normalize_expected_mutations=self.normalize_expected_mutations, sparse_rates = self.sparse_rates)
            
        with tf.name_scope("P"):
            # matrix exponential of Q multiplied with the branch lengths
            P = tf.linalg.expm(lengths[:, None, None, None, None] * Q[None, ...]) # shape = (len(lengths),M,k,s,s)
            

        with tf.name_scope("alpha_leaves"):
            # init alpha and add alpha for leaves
            alpha = [None] * (max_nodes)
            alpha[:N] = [tf.tile(leaf_configuration[:,None,i,...], [1,M] + ([1] * (len(leaf_configuration.shape)-2))) for i in range(N)]
            # each alpha has shape (B,M,s)
            
        with tf.name_scope("batch_slices"):
            # partition batch indices (indices of columns of the MSAs) by tree id
            t = tree_indices
            batch_indices = tf.dynamic_partition(tf.range(B), t, F)
            batch_slices = [bi[:,None] for bi in batch_indices]
            # batch_slices[tree_id] is a list of column indices beloging to tree tree_id


        for v in edge_indices_by_node_index:

            # calculate alpha for inner nodes v
            with tf.name_scope(f"alpha_{v}"):

                edge_indices = edge_indices_by_node_index[v]

                alpha_v = [[] for tree in range(F)]
                tree_encountered = [0] * F

                # loop over outgoing edges / daughter nodes
                for edge_index in edge_indices:

                    (v, w, tree_id) = self._edges[edge_index]

                    tree_encountered[tree_id] = tree_encountered[tree_id] + 1

                    # b = len(batch_slices[tree_id]) = number of MSA columns belonging to tree tree_id

                    with tf.name_scope(f'alpha_{w}--{tree_id}{"" if v != w else "--copy"}'):
                        # get alphas of daughter nodes and reshape for einsum
                        alpha_daughter = tf.reshape(tf.gather_nd(alpha[w], batch_slices[tree_id]), (-1,k,M,s)) # shape = (b/k,k,M,s)

                    with tf.name_scope(f"P_{v}--{w}--{tree_id}"):
                        P_e = P[edge_index,...]  # shape = (M,k,s,s)

                    with tf.name_scope(f'alpha_{v}--{w}--{tree_id}'):
                        # calculate alpha for edge (v,w), reshape to original alpha shape
                        alpha_e = tf.reshape(tf.einsum("mkcd,ikmd -> ikmc", P_e, alpha_daughter), (-1,M,s))  # shape = (b,M,s)

                    alpha_v[tree_id].append(alpha_e)

                # construct alpha v
                with tf.name_scope("pointwise_multiply_alpha_e"):
                    alpha_v = tf.concat([tf.math.reduce_prod(tf.stack(alpha_v[i]), axis=0) for i in range(F) if tree_encountered[i] > 0], axis=0)

                with tf.name_scope("find_batch_indicies"):
                    update_indices = tf.concat([batch_slices[i] for i in range(F) if tree_encountered[i] > 0], axis=0)

                with tf.name_scope(f"construct_alpha_{v}_from_all_alpha_e"):
                    alpha[v] = tf.tensor_scatter_nd_update(tf.ones((B,M,s),dtype=tf.dtypes.float64),update_indices, alpha_v)

        # calculate alphas for roots
        with tf.name_scope("alpha_roots"):
            alpha_root = tf.concat([ tf.gather_nd(alpha[num_nodes[tree_id]-1], batch_slices[tree_id]) for tree_id in range(F) ], axis=0)
            update_indices = tf.concat(batch_slices, axis=0)
            alpha_root = tf.reshape(tf.scatter_nd(update_indices, alpha_root, shape=tf.shape(alpha[0])), (-1,k,M,s))  # shape = (B/k,k,M,s)

        # calculate tree probability
        with tf.name_scope(f"probability_of_data_given_model"):
            P_leaf_configuration = tf.einsum("ikmc, mkc -> ikm", alpha_root, pi) # shape = (B/k,k,M)

        with tf.name_scope("reshape_to_output_shape"):
            output_shape = (B,*self.model_shape)
            result = tf.reshape(P_leaf_configuration, output_shape)
                        
        return result
    
    
    def probability_distribution(self, t):
        return tf.linalg.expm(t * self.generator)
    
    def normalized_probability_distribution(self, t):
        return tf.linalg.expm(t * self.normalized_generator)
    
    @property
    def stationary_distribution(self):
        pi_inv = self.get_weights()[1]
        return math.inv_stereographic_projection(pi_inv) ** 2
    
    @stationary_distribution.setter
    def stationary_distribution(self, pi):
        dicimal_tolerance = 15
        
        if not (np.around(np.sum(pi, axis=-1), dicimal_tolerance) == 1.0).all() or (pi < 0).any():
            raise AttributeError(f'The input pi={pi} is not a collection of probability vectors!')
        
        
        pi_inv = math.stereographic_projection(pi ** .5)
        weights = self.get_weights()
        
        if pi_inv.shape != weights[1].shape:
            raise AttributeError(f'The translated input shape {pi_inv.shape} does not match the shape {weights[1].shape} of pi_inv!')
        
        weights[1] = pi_inv
        self.set_weights(weights)
        
        
    @property
    def rates(self):
        return tf.math.exp(self.get_weights()[0])
    
    @rates.setter
    def rates(self, R):
        # only positive entries
        rates = tf.math.log(np.abs(R))
        weights = self.get_weights()
        
        if rates.shape != weights[0].shape:
            raise AttributeError(f'The input shape {rates.shape} does not match the rates shape {weights[0].shape}')
        
        weights[0] = rates
        self.set_weights(weights)
        
    @property
    def generator(self):
        return math.generator(self.rates, self.stationary_distribution)
    
    @property
    def normalized_generator(self):
        return math.generator(self.rates, self.stationary_distribution, should_normalize_expected_mutations=True)
    
    @property
    def expected_transitions(self):
        return math.expected_transitions(self.generator, self.stationary_distribution)

    
    # Overwrite set_weights to only load trainable weights
    # i.e. ignore branch lengths, which are clade specific
    def set_weights(self, weights):
        
        old_weights = self.get_weights()
        
        # Check whether the weights of pi and R
        # are compatible
        R_inv_weights = weights[0]
        pi_inv_weights = weights[1]
        
        if R_inv_weights.shape != old_weights[0].shape:
            raise AttributeError(f'The input shape {R_inv_weights} does not match the rates shape {old_weights[0]}!')
            
        if pi_inv_weights.shape != old_weights[1].shape:
            raise AttributeError(f'The input shape {pi_inv_weights} does not match the shape {old_weights[1]} of pi_inv!')
            
        old_weights[0] = R_inv_weights
        old_weights[1] = pi_inv_weights
        
        super(TCMCProbability, self).set_weights(old_weights)
        
    
    def get_config(self):
        base_config = super(TCMCProbability, self).get_config()
        base_config['model_shape'] = self.model_shape
        base_config['num_positions'] = self.num_positions
        base_config['leaves'] = self._leaves
        base_config['initial_lengths'] = self._initial_lengths
        base_config['edges'] = self._edges
        base_config['should_train_lengths'] = self.should_train_lengths
        base_config['stationary_distribution_initializer'] =  tf.keras.initializers.serialize(self.stationary_distribution_initializer)
        base_config['rates_initializer'] = tf.keras.initializers.serialize(self.rates_initializer)
        base_config['generator_regularizer'] = tf.keras.regularizers.serialize(self.generator_regularizer)
        base_config['activity_regularizer'] = tf.keras.regularizers.serialize(self.activity_regularizer)
        
        
        return base_config

    # deserialize from config
    @classmethod
    def from_config(cls, config):
        self = cls.__new__(cls)
        leaves = config['leaves']
        initial_lengths = config['initial_lengths']
        edges = config['edges']
        
        del config['leaves']
        del config['initial_lengths']
        del config['edges']
        
        self.__bare_init(**config)
        self._leaves = leaves
        self._initial_lengths = initial_lengths
        self._edges = edges
        
        return self


    def export_matrices(self, qFileName, piFileName):
        pi = math.inv_stereographic_projection(self.pi_inv) ** 2 # pi sums up to 1

        R = tf.math.exp(self.R_inv)
        Q = math.generator(R, pi, sparse_rates = self.sparse_rates)

        Q = Q.numpy()
        pi = pi.numpy()
        # Data is always written in ‘C’ order,
        Q.tofile(qFileName, sep='\n')
        pi.tofile(piFileName, sep='\n')<|MERGE_RESOLUTION|>--- conflicted
+++ resolved
@@ -17,11 +17,8 @@
                     generator_regularizer,
                     activity_regularizer,
                     sparse_rates,
-<<<<<<< HEAD
                     num_positions, 
-=======
                     normalize_expected_mutations,
->>>>>>> 91c30db2
                     **kwargs):
         
         super(TCMCProbability, self).__init__(
@@ -34,14 +31,9 @@
         self.stationary_distribution_initializer = tf.keras.initializers.get(stationary_distribution_initializer)
         self.rates_initializer = tf.keras.initializers.get(rates_initializer)
         self.generator_regularizer = tf.keras.regularizers.get(generator_regularizer)
-<<<<<<< HEAD
         self.sparse_rates = sparse_rates
         self.num_positions = num_positions  
-    
-=======
-        self.sparse_rates = sparse_rates 
         self.normalize_expected_mutations = normalize_expected_mutations
->>>>>>> 91c30db2
 
     def __init__(self,
                  model_shape,
@@ -52,11 +44,8 @@
                  generator_regularizer=None,
                  activity_regularizer=None,                 
                  sparse_rates=False,
-<<<<<<< HEAD
                  num_positions=None,   
-=======
                  normalize_expected_mutations=False,
->>>>>>> 91c30db2
                  **kwargs):
         
         if not 'dtype' in kwargs:
@@ -69,11 +58,8 @@
                          generator_regularizer,
                          activity_regularizer,
                          sparse_rates,
-<<<<<<< HEAD
                          num_positions,  
-=======
                          normalize_expected_mutations,
->>>>>>> 91c30db2
                          **kwargs)
         self.__parse_forest(forest)
         
@@ -129,18 +115,12 @@
         s = input_shape[-1]
         self.alphabet_size = s
         M = np.prod(self.model_shape)
-<<<<<<< HEAD
         k = 1 if self.num_positions == None else self.num_positions  
 
-        rates_initializer = self.rates_initializer if self.rates_initializer != None else tf.initializers.RandomUniform(minval=-1, maxval=1)
+        rates_initializer = self.rates_initializer if self.rates_initializer != None else tf.initializers.RandomUniform(minval=-.1, maxval=0.1) # -1, 1
         stationary_distribution_initializer = self.stationary_distribution_initializer \
             if self.stationary_distribution_initializer != None else tf.initializers.constant(1.0 / (np.sqrt(s) - 1))
-=======
-        
-        rates_initializer = self.rates_initializer if self.rates_initializer != None else tf.initializers.RandomUniform(minval=-.1, maxval=0.1) # -1, 1
-        stationary_distribution_initializer = self.stationary_distribution_initializer if self.stationary_distribution_initializer != None else tf.initializers.constant(1.0 / (np.sqrt(s) - 1))
->>>>>>> 91c30db2
-        
+                
         if not self.sparse_rates:
             # The parameters that we want to learn
             self.R_inv = self.add_weight(shape = (M, k, int(s*(s-1)/2)), name = "R_inv", dtype = tf.float64,
@@ -169,7 +149,7 @@
         self.pi_inv = self.add_weight(shape=(M, k, s-1), name = "pi_inv", dtype = tf.float64,
                                       initializer = stationary_distribution_initializer)
         
-        self.lengths = self.add_weight(shape=(len(self._initial_lengths),), name='lengths', dtype=tf.float64,
+        self.lengths = self.add_weight(shape=(len(self._initial_lengths)), name='lengths', dtype=tf.float64,
                                       initializer = tf.constant_initializer(value=self._initial_lengths),
                                       trainable=self.should_train_lengths)
         # scaling: model specific mutation rates
