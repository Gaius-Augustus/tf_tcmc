--- conflicted
+++ resolved
@@ -18,16 +18,10 @@
 
 @tf.function
 def generator(rates, stationary_distribution, should_normalize_expected_mutations=False, sparse_rates = False):
-<<<<<<< HEAD
     """ construct matrices Q from the rates, pi"""
     s = stationary_distribution.shape[-1]
     k = stationary_distribution.shape[-2]
     model_shape = stationary_distribution.shape[:-2]
-=======
-    """ construct matrices from the rates, pi"""
-    s = stationary_distribution.shape[-1]
-    model_shape = stationary_distribution.shape[:-1]
->>>>>>> 91c30db2
     M = np.prod(model_shape)
 
     pi = stationary_distribution
